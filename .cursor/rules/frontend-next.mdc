--- conflicted
+++ resolved
@@ -1,3 +1,7 @@
+---
+alwaysApply: true
+---
+
 # Focus Habit Frontend - 최적화된 Cursor Rules
 
 ## 프로젝트 개요
@@ -735,8 +739,6 @@
 이 규칙들을 따라 일관성 있고 유지보수 가능한 코드를 작성하세요.
 ```
 
-<<<<<<< HEAD
-=======
 이 규칙들을 따라 일관성 있고 유지보수 가능한 코드를 작성하세요.# Focus Habit Frontend - 최적화된 Cursor Rules
 
 ## 프로젝트 개요
@@ -1474,5 +1476,4 @@
 이 규칙들을 따라 일관성 있고 유지보수 가능한 코드를 작성하세요.
 ```
 
->>>>>>> 7615bf07
 이 규칙들을 따라 일관성 있고 유지보수 가능한 코드를 작성하세요.